--- conflicted
+++ resolved
@@ -46,15 +46,7 @@
 const mockHandlers = {
   'comet:getApiKey': () => Promise.resolve('sk-mock-1234'),
   'comet:getApiKeyDetails': () =>
-<<<<<<< HEAD
     Promise.resolve({ apiKey: 'sk-mock-1234', provider: 'openai', lastUpdated: Date.now() - 30 * 1000 }),
-=======
-    Promise.resolve({
-      provider: DEFAULT_PROVIDER_ID,
-      apiKey: 'sk-mock-1234',
-      lastUpdated: Date.now() - 30 * 1000,
-    }),
->>>>>>> 7f063204
   'comet:setApiKey': () => Promise.resolve(null),
   'comet:setProvider': () => Promise.resolve({ provider: DEFAULT_PROVIDER_ID }),
   'comet:getUsage': () =>
