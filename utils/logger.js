--- conflicted
+++ resolved
@@ -46,16 +46,10 @@
     return configPath;
   }
 
-<<<<<<< HEAD
-  // Avoid rewriting already absolute URLs (e.g. http(s), chrome-extension schemes).
-  const hasScheme = /^[a-zA-Z][a-zA-Z\d+\-.]*:/.test(configPath);
-  if (hasScheme) {
-=======
   const hasScheme = /^[a-zA-Z]{2,}[a-zA-Z\d+\-.]*:/.test(configPath);
   const isProtocolRelative = configPath.startsWith('//');
 
   if (hasScheme || isProtocolRelative) {
->>>>>>> a16269cb
     return configPath;
   }
 
