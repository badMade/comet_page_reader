<<<<<<< HEAD
import createLogger from './logger.js';
=======
/**
 * API key storage helpers shared across the popup UI and background worker.
 * The functions in this module encapsulate the logic needed to migrate legacy
 * keys, namespace provider-specific entries, and expose ergonomic helpers for
 * reading or writing secrets.
 *
 * @module utils/apiKeyStore
 */

>>>>>>> 4e722f0b
import { getValue, setPersistentValue, removeValue } from './storage.js';

export const DEFAULT_PROVIDER = 'openai';
export const LEGACY_API_KEY_STORAGE_KEY = 'comet:openaiApiKey';
export const LEGACY_API_KEY_METADATA_STORAGE_KEY = 'comet:openaiApiKeyMeta';
export const API_KEY_STORAGE_PREFIX = 'comet:apiKey';
export const API_KEY_METADATA_STORAGE_PREFIX = 'comet:apiKeyMeta';

const logger = createLogger({ name: 'api-key-store' });

const defaultDeps = {
  getValue,
  setValue: setPersistentValue,
  removeValue,
};

function normaliseProvider(provider) {
  if (typeof provider !== 'string') {
    return DEFAULT_PROVIDER;
  }
  const trimmed = provider.trim().toLowerCase();
  return trimmed || DEFAULT_PROVIDER;
}

function extractOverrideDeps(options) {
  if (!options || typeof options !== 'object') {
    return {};
  }

  if (options.overrides && typeof options.overrides === 'object') {
    return options.overrides;
  }

  const candidate = {};
  ['getValue', 'setValue', 'removeValue'].forEach(key => {
    if (typeof options[key] === 'function') {
      candidate[key] = options[key];
    }
  });

  return Object.keys(candidate).length > 0 ? candidate : {};
}

function resolveOptions(options) {
  return {
    provider: normaliseProvider(options?.provider),
    overrides: extractOverrideDeps(options),
  };
}

function resolveDeps(overrides = {}) {
  return { ...defaultDeps, ...overrides };
}

/**
 * Derives the persistent storage keys used to store credentials for the
 * specified provider.
 *
 * @param {string} provider - Provider identifier supplied by the caller.
 * @returns {{apiKey: string, metadata: string}} Namespaced storage keys.
 */
export function getProviderStorageKeys(provider) {
  const resolvedProvider = normaliseProvider(provider);
  return {
    apiKey: `${API_KEY_STORAGE_PREFIX}:${resolvedProvider}`,
    metadata: `${API_KEY_METADATA_STORAGE_PREFIX}:${resolvedProvider}`,
  };
}

async function clearLegacyKeys(removeValueFn) {
  await Promise.all([
    removeValueFn(LEGACY_API_KEY_STORAGE_KEY),
    removeValueFn(LEGACY_API_KEY_METADATA_STORAGE_KEY),
  ]);
}

/**
 * Stores the provided API key and persists metadata describing when the value
 * was last updated. Passing an empty string removes the existing entry.
 *
 * @param {string|null|undefined} apiKey - API key captured from the UI.
 * @param {{provider?: string, overrides?: object}} [options] - Behaviour
 *   overrides, including a provider ID or custom storage functions.
 * @returns {Promise<string|null>} Resolves to the stored key or null when the
 *   value was removed.
 */
export async function saveApiKey(apiKey, options) {
  const { provider, overrides } = resolveOptions(options);
  const { setValue: setValueFn, removeValue: removeValueFn } = resolveDeps(overrides);
  const { apiKey: storageKey, metadata: metadataKey } = getProviderStorageKeys(provider);
  const normalised = typeof apiKey === 'string' ? apiKey.trim() : apiKey;

  if (!normalised) {
    logger.info('Clearing API key for provider.', { provider });
    const removals = [removeValueFn(storageKey), removeValueFn(metadataKey)];
    if (provider === DEFAULT_PROVIDER) {
      removals.push(clearLegacyKeys(removeValueFn));
    }
    await Promise.all(removals);
    logger.debug('API key cleared.', { provider });
    return null;
  }

  logger.debug('Persisting API key.', {
    provider,
    length: typeof normalised === 'string' ? normalised.length : null,
  });
  const storedKey = await setValueFn(storageKey, normalised);
  await setValueFn(metadataKey, { lastUpdated: Date.now() });

  if (provider === DEFAULT_PROVIDER) {
    await clearLegacyKeys(removeValueFn);
  }

  logger.info('API key stored.', { provider });
  return storedKey;
}

function normaliseLastUpdated(metadata) {
  if (!metadata || typeof metadata !== 'object') {
    return null;
  }
  const { lastUpdated } = metadata;
  return typeof lastUpdated === 'number' ? lastUpdated : null;
}

async function readLegacyKey(getValueFn) {
  const [legacyKey, legacyMetadata] = await Promise.all([
    getValueFn(LEGACY_API_KEY_STORAGE_KEY),
    getValueFn(LEGACY_API_KEY_METADATA_STORAGE_KEY),
  ]);

  if (!legacyKey) {
    return { apiKey: null, lastUpdated: null };
  }

  return {
    apiKey: legacyKey,
    lastUpdated: normaliseLastUpdated(legacyMetadata),
  };
}

/**
 * Fetches the API key and associated metadata for the requested provider. When
 * no provider is supplied, the default provider is assumed.
 *
 * @param {{provider?: string, overrides?: object}} [options] - Behaviour
 *   overrides, including a provider ID or custom storage functions.
 * @returns {Promise<{provider: string, apiKey: string|null, lastUpdated: number|null}>}
 *   Stored key details including the last-updated timestamp.
 */
export async function fetchApiKeyDetails(options) {
  const { provider, overrides } = resolveOptions(options);
  const { getValue: getValueFn } = resolveDeps(overrides);
  const { apiKey: storageKey, metadata: metadataKey } = getProviderStorageKeys(provider);

  logger.trace('Fetching API key details.', { provider });
  const [storedKey, metadata] = await Promise.all([
    getValueFn(storageKey),
    getValueFn(metadataKey),
  ]);

  let apiKey = storedKey || null;
  let lastUpdated = normaliseLastUpdated(metadata);

  if (!apiKey && provider === DEFAULT_PROVIDER) {
    logger.debug('Falling back to legacy API key.', { provider });
    const legacyDetails = await readLegacyKey(getValueFn);
    apiKey = legacyDetails.apiKey;
    lastUpdated = legacyDetails.lastUpdated;
  }

  logger.info('API key details resolved.', {
    provider,
    hasKey: Boolean(apiKey),
    lastUpdated,
  });
  return {
    provider,
    apiKey,
    lastUpdated,
  };
}

/**
 * Convenience helper returning only the stored API key for the selected
 * provider. Legacy keys are resolved transparently for backwards compatibility.
 *
 * @param {{provider?: string, overrides?: object}} [options] - Behaviour
 *   overrides, including a provider ID or custom storage functions.
 * @returns {Promise<string|null>} Stored API key or null when unavailable.
 */
export async function readApiKey(options) {
  const { apiKey } = await fetchApiKeyDetails(options);
  return apiKey;
}

/**
 * Deletes the stored API key and metadata for the requested provider. Legacy
 * keys are cleared when the default provider is targeted.
 *
 * @param {{provider?: string, overrides?: object}} [options] - Behaviour
 *   overrides, including a provider ID or custom storage functions.
 * @returns {Promise<void>} Resolves once the credentials are removed.
 */
export async function deleteApiKey(options) {
  const { provider, overrides } = resolveOptions(options);
  const { removeValue: removeValueFn } = resolveDeps(overrides);
  const { apiKey: storageKey, metadata: metadataKey } = getProviderStorageKeys(provider);

  logger.warn('Deleting API key.', { provider });
  const removals = [removeValueFn(storageKey), removeValueFn(metadataKey)];
  if (provider === DEFAULT_PROVIDER) {
    removals.push(clearLegacyKeys(removeValueFn));
  }
  await Promise.all(removals);
  logger.debug('API key deleted.', { provider });
}<|MERGE_RESOLUTION|>--- conflicted
+++ resolved
@@ -1,16 +1,4 @@
-<<<<<<< HEAD
 import createLogger from './logger.js';
-=======
-/**
- * API key storage helpers shared across the popup UI and background worker.
- * The functions in this module encapsulate the logic needed to migrate legacy
- * keys, namespace provider-specific entries, and expose ergonomic helpers for
- * reading or writing secrets.
- *
- * @module utils/apiKeyStore
- */
-
->>>>>>> 4e722f0b
 import { getValue, setPersistentValue, removeValue } from './storage.js';
 
 export const DEFAULT_PROVIDER = 'openai';
