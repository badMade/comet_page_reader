<<<<<<< HEAD
import createLogger from '../../utils/logger.js';
=======
/**
 * Adapter encapsulating OpenAI API interactions for summarisation, speech
 * synthesis, and transcription.
 *
 * @module background/adapters/openai
 */
>>>>>>> 4e722f0b

const DEFAULT_TRANSCRIPTION_MODEL = 'gpt-4o-mini-transcribe';
const DEFAULT_TTS_MODEL = 'gpt-4o-mini-tts';

function base64ToUint8Array(base64) {
  if (typeof Uint8Array.from === 'function' && typeof atob === 'function') {
    return Uint8Array.from(atob(base64), char => char.charCodeAt(0));
  }
  if (typeof Buffer !== 'undefined') {
    return new Uint8Array(Buffer.from(base64, 'base64'));
  }
  throw new Error('Base64 conversion is not supported in this environment.');
}

/**
 * Provides helper methods for calling the OpenAI REST API.
 */
export class OpenAIAdapter {
  /**
   * @param {object} config - Provider configuration block.
   * @param {{fetchImpl?: Function}} [options={}] - Dependency overrides.
   */
  constructor(config, options = {}) {
    this.config = config;
    this.logger = options.logger && typeof options.logger.child === 'function'
      ? options.logger.child({ adapter: 'openai' })
      : createLogger({ name: 'adapter-openai', context: { adapter: 'openai' } });
    this.fetch = (...args) => {
      if (options.fetchImpl) {
        return options.fetchImpl(...args);
      }
      if (typeof globalThis.fetch !== 'function') {
        throw new Error('Fetch API is not available in this environment.');
      }
      return globalThis.fetch(...args);
    };
    this.chatUrl = config.apiUrl || 'https://api.openai.com/v1/chat/completions';
    this.transcriptionUrl = config.transcriptionUrl || 'https://api.openai.com/v1/audio/transcriptions';
    this.ttsUrl = config.ttsUrl || 'https://api.openai.com/v1/audio/speech';
    this.logger.debug('OpenAI adapter initialised.', {
      hasCustomFetch: typeof options.fetchImpl === 'function',
      chatUrl: this.chatUrl,
      transcriptionUrl: this.transcriptionUrl,
      ttsUrl: this.ttsUrl,
    });
  }

  /**
   * Declares the cost metadata used by the router when estimating spend.
   *
   * @returns {object} Cost metadata grouped by capability.
   */
  getCostMetadata() {
    return {
      summarise: {
        model: this.config.model || 'gpt-4o-mini',
      },
      transcribe: {
        label: 'stt',
        flatCost: 0.005,
        model: DEFAULT_TRANSCRIPTION_MODEL,
      },
      synthesise: {
        label: 'tts',
        flatCost: 0.01,
        model: DEFAULT_TTS_MODEL,
      },
    };
  }

  /**
   * Validates that an API key has been supplied before performing a request.
   *
   * @param {string} apiKey - OpenAI API key.
   */
  ensureKey(apiKey) {
    if (!apiKey) {
      this.logger.error('Missing API key for request.');
      throw new Error('Missing OpenAI API key.');
    }
  }

  /**
   * Constructs HTTP headers for OpenAI endpoints, merging configuration
   * overrides when present.
   *
   * @param {string} apiKey - OpenAI API key.
   * @param {object} [extra={}] - Additional headers to include.
   * @returns {object} Header map ready for fetch calls.
   */
  buildHeaders(apiKey, extra = {}) {
    return {
      'Content-Type': 'application/json',
      Authorization: `Bearer ${apiKey}`,
      ...(this.config.headers || {}),
      ...extra,
    };
  }

  /**
   * Requests a textual summary from the OpenAI chat completions API.
   *
   * @param {{apiKey: string, text: string, language: string, model?: string}} params -
   *   Summarisation parameters.
   * @returns {Promise<{summary: string, model: string, promptTokens?: number, completionTokens?: number}>}
   *   Structured response payload.
   */
  async summarise({ apiKey, text, language, model }) {
    this.ensureKey(apiKey);
    const modelToUse = model || this.config.model || 'gpt-4o-mini';
    const prompt = `Provide a concise, listener-friendly summary of the following webpage content. Use ${language} language.\n\n${text}`;
    const operationContext = {
      model: modelToUse,
      language,
      textLength: typeof text === 'string' ? text.length : 0,
    };

    this.logger.debug('Summarise request started.', operationContext);

    try {
      const response = await this.fetch(this.chatUrl, {
        method: 'POST',
        headers: this.buildHeaders(apiKey),
        body: JSON.stringify({
          model: modelToUse,
          temperature: typeof this.config.temperature === 'number' ? this.config.temperature : 0.3,
          messages: [
            { role: 'system', content: 'You are a helpful assistant that creates short spoken summaries.' },
            { role: 'user', content: prompt },
          ],
        }),
      });

      if (!response.ok) {
        const message = await response.text();
        const error = new Error(`OpenAI error (${response.status}): ${message}`);
        error.status = response.status;
        throw error;
      }

      const data = await response.json();
      const choice = data.choices && data.choices[0];
      const summary = choice && choice.message && typeof choice.message.content === 'string'
        ? choice.message.content.trim()
        : '';

      const result = {
        summary,
        model: data.model || modelToUse,
        promptTokens: data.usage?.prompt_tokens,
        completionTokens: data.usage?.completion_tokens,
      };

      this.logger.info('Summarise request completed.', {
        model: result.model,
        promptTokens: result.promptTokens,
        completionTokens: result.completionTokens,
      });

      return result;
    } catch (error) {
      this.logger.error('Summarise request failed.', { ...operationContext, error });
      throw error;
    }
  }

  /**
   * Submits an audio payload for transcription using the OpenAI audio API.
   *
   * @param {{
   *   apiKey: string,
   *   base64: string,
   *   filename?: string,
   *   mimeType?: string,
   *   model?: string,
   * }} params - Transcription arguments.
   * @returns {Promise<{text: string}>} Transcription result.
   */
  async transcribe({ apiKey, base64, filename = 'speech.webm', mimeType = 'audio/webm', model = DEFAULT_TRANSCRIPTION_MODEL }) {
    this.ensureKey(apiKey);
    const operationContext = {
      model,
      filename,
      mimeType,
      payloadBytes: typeof base64 === 'string' ? Math.floor((base64.length * 3) / 4) : null,
    };

    this.logger.debug('Transcription request started.', operationContext);

    try {
      const formData = new FormData();
      const bytes = base64ToUint8Array(base64);
      const blob = new Blob([bytes], { type: mimeType });
      formData.append('file', blob, filename);
      formData.append('model', model);

      const response = await this.fetch(this.transcriptionUrl, {
        method: 'POST',
        headers: {
          Authorization: `Bearer ${apiKey}`,
          ...(this.config.headers || {}),
        },
        body: formData,
      });

      if (!response.ok) {
        const message = await response.text();
        const error = new Error(`Transcription failed (${response.status}): ${message}`);
        error.status = response.status;
        throw error;
      }

      const data = await response.json();
      this.logger.info('Transcription request completed.', { model });
      return {
        text: data.text,
      };
    } catch (error) {
      this.logger.error('Transcription request failed.', { ...operationContext, error });
      throw error;
    }
  }

  /**
   * Calls the OpenAI text-to-speech endpoint to generate an audio clip.
   *
   * @param {{
   *   apiKey: string,
   *   text: string,
   *   voice?: string,
   *   format?: string,
   *   model?: string,
   * }} params - Speech synthesis parameters.
   * @returns {Promise<{arrayBuffer: ArrayBuffer, mimeType: string}>} Synthesised audio payload.
   */
  async synthesise({ apiKey, text, voice = 'alloy', format = 'mp3', model = DEFAULT_TTS_MODEL }) {
    this.ensureKey(apiKey);
    const operationContext = {
      model,
      voice,
      textLength: typeof text === 'string' ? text.length : 0,
      format,
    };
    this.logger.debug('Speech synthesis request started.', operationContext);

    try {
      const response = await this.fetch(this.ttsUrl, {
        method: 'POST',
        headers: this.buildHeaders(apiKey),
        body: JSON.stringify({
          model,
          voice,
          input: text,
          format,
        }),
      });

      if (!response.ok) {
        const message = await response.text();
        const error = new Error(`Speech synthesis failed (${response.status}): ${message}`);
        error.status = response.status;
        throw error;
      }

      const mimeType = response.headers.get('content-type') || `audio/${format}`;
      const arrayBuffer = await response.arrayBuffer();
      this.logger.info('Speech synthesis request completed.', { model, mimeType });
      return {
        arrayBuffer,
        mimeType,
      };
    } catch (error) {
      this.logger.error('Speech synthesis request failed.', { ...operationContext, error });
      throw error;
    }
  }
}<|MERGE_RESOLUTION|>--- conflicted
+++ resolved
@@ -1,13 +1,4 @@
-<<<<<<< HEAD
 import createLogger from '../../utils/logger.js';
-=======
-/**
- * Adapter encapsulating OpenAI API interactions for summarisation, speech
- * synthesis, and transcription.
- *
- * @module background/adapters/openai
- */
->>>>>>> 4e722f0b
 
 const DEFAULT_TRANSCRIPTION_MODEL = 'gpt-4o-mini-transcribe';
 const DEFAULT_TTS_MODEL = 'gpt-4o-mini-tts';
