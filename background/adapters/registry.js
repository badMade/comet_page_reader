<<<<<<< HEAD
import createLogger from '../../utils/logger.js';

const logger = createLogger({ name: 'adapter-registry' });
=======
/**
 * Registry for background adapters. Providers register their factory functions
 * so the router can instantiate adapters on demand.
 *
 * @module background/adapters/registry
 */
>>>>>>> 4e722f0b

const factories = new Map();

/**
 * Registers an adapter factory for the specified provider key.
 *
 * @param {string} providerKey - Provider identifier.
 * @param {Function} factory - Factory returning an adapter instance.
 */
export function registerAdapter(providerKey, factory) {
  if (!providerKey || typeof providerKey !== 'string') {
    throw new Error('Provider key must be a non-empty string.');
  }
  if (typeof factory !== 'function') {
    throw new Error(`Adapter factory for ${providerKey} must be a function.`);
  }
  const normalisedKey = providerKey.toLowerCase();
  factories.set(normalisedKey, factory);
  logger.debug('Adapter registered.', { providerKey, normalisedKey });
}

/**
 * Retrieves a previously registered adapter factory.
 *
 * @param {string} providerKey - Provider identifier.
 * @returns {Function|undefined} Registered factory when available.
 */
export function getAdapterFactory(providerKey) {
  if (!providerKey) {
    return undefined;
  }
  const normalisedKey = providerKey.toLowerCase();
  const factory = factories.get(normalisedKey);
  if (!factory) {
    logger.warn('Adapter factory lookup failed.', { providerKey, normalisedKey });
    return undefined;
  }
  logger.trace('Adapter factory resolved.', { providerKey, normalisedKey });
  return factory;
}

/**
 * Instantiates an adapter for the given provider.
 *
 * @param {string} providerKey - Provider identifier.
 * @param {object} config - Provider configuration block forwarded to the factory.
 * @returns {object} Adapter instance.
 */
export function createAdapter(providerKey, config) {
  const factory = getAdapterFactory(providerKey);
  if (!factory) {
    throw new Error(`No adapter registered for provider: ${providerKey}`);
  }
  try {
    const instance = factory(config);
    logger.debug('Adapter instance created.', {
      providerKey,
      hasLogger: !!config?.logger,
    });
    return instance;
  } catch (error) {
    logger.error('Adapter instantiation failed.', { providerKey, error });
    throw error;
  }
}

/**
 * Lists all registered adapter keys. Useful for diagnostics and tests.
 *
 * @returns {string[]} Provider identifiers.
 */
export function listRegisteredAdapters() {
  const registered = Array.from(factories.keys());
  logger.trace('Listing registered adapters.', { count: registered.length });
  return registered;
}<|MERGE_RESOLUTION|>--- conflicted
+++ resolved
@@ -1,15 +1,6 @@
-<<<<<<< HEAD
 import createLogger from '../../utils/logger.js';
 
 const logger = createLogger({ name: 'adapter-registry' });
-=======
-/**
- * Registry for background adapters. Providers register their factory functions
- * so the router can instantiate adapters on demand.
- *
- * @module background/adapters/registry
- */
->>>>>>> 4e722f0b
 
 const factories = new Map();
 
